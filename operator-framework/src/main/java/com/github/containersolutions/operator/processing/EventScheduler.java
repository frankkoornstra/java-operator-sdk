--- conflicted
+++ resolved
@@ -102,23 +102,13 @@
                 CustomResourceEvent scheduledEvent = scheduleHolder.getCustomResourceEvent();
                 ScheduledFuture<?> scheduledFuture = scheduleHolder.getScheduledFuture();
                 // If newEvent is older than existing in queue, don't schedule and remove from cache
-<<<<<<< HEAD
                 if (scheduledEvent.isSameResourceAndNewerVersion(event)) {
-                    log.debug("Incoming event discarded because already scheduled event is newer. {}", event);
+                    log.debug("Incoming event discarded because already scheduled event is newer. Discarded: {}, Scheduled: {}", event, scheduledEvent);
                     return;
                 }
                 // If newEvent is newer than existing in queue, cancel and remove queuedEvent
                 if (event.isSameResourceAndNewerVersion(scheduledEvent)) {
-                    log.debug("Scheduled event canceled because incoming event is newer. {}", scheduledEvent);
-=======
-                if (scheduledEvent.isSameResourceAndNewerVersion(newEvent)) {
-                    log.debug("Incoming event discarded because already scheduled event is newer. Discarded: {}, Scheduled: {}", newEvent, scheduledEvent);
-                    return;
-                }
-                // If newEvent is newer than existing in queue, cancel and remove queuedEvent
-                if (newEvent.isSameResourceAndNewerVersion(scheduledEvent)) {
-                    log.debug("Scheduled event canceled because incoming event is newer. Discarded: {}, New: {}", scheduledEvent, newEvent);
->>>>>>> 37451988
+                    log.debug("Scheduled event canceled because incoming event is newer. Discarded: {}, New: {}", scheduledEvent, event);
                     scheduledFuture.cancel(false);
                     eventStore.removeEventScheduledForProcessing(scheduledEvent.resourceUid());
                 }
